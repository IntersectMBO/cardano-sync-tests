--- conflicted
+++ resolved
@@ -111,92 +111,4 @@
           "AWS_DB_PASS":"${{ secrets.AWS_DB_PASS }}",
           "AWS_DB_NAME":"${{ secrets.AWS_DB_NAME }}",
           "AWS_DB_HOSTNAME":"${{ secrets.AWS_DB_HOSTNAME }}"
-<<<<<<< HEAD
           }'
-=======
-          }'
-
-  node_sync_test:
-    strategy:
-      matrix:
-        env: [preprod, preview]
-        ghc: ["9.6"]
-        cabal: ["3.12.1.0"]
-        sys:
-          - { os: ubuntu-latest, shell: bash }
-          - { os: macos-latest, shell: bash }
-        branch:
-          - ${{ github.ref_name }}
-      fail-fast: false
-    runs-on: ${{ matrix.sys.os }}
-    timeout-minutes: 600
-    env:
-      MSYS2_PATH_TYPE: inherit
-      MSYSTEM: MINGW64
-    steps:
-      - name: Checkout Repository
-        uses: actions/checkout@v4
-        with:
-          ref: ${{ github.ref_name }}
-
-      - name: Install Nix
-        uses: cachix/install-nix-action@v30
-        if: matrix.sys.os != 'windows-latest'
-        with:
-          extra_nix_config: |
-            trusted-public-keys = hydra.iohk.io:f/Ea+s+dFdN+3Y/G+FDgSq+a5NEWhJGzdjvKNGv0/EQ= cache.nixos.org-1:6NCHdD59X431o0gWypbMrAURkbJ16ZPMQFGspcDShjY=
-            substituters = https://cache.nixos.org https://cache.iog.io
-            allow-import-from-derivation = true
-
-      - name: Enter Nix Development Shell
-        if: matrix.sys.os != 'windows-latest'
-        run: |
-          nix develop --accept-flake-config .#python --command bash -c "
-            echo 'Inside Nix development shell';
-            python -m pip install --upgrade pip;
-            pip install pytest requests allure-pytest pytest-html pytest-order pyyaml psycopg2 psutil blockfrost-python GitPython colorama matplotlib;
-          "
-
-      - name: Run sync test
-        if: runner.os != 'Windows'
-        env:
-          BLOCKFROST_API_KEY: ${{ secrets.BLOCKFROST_API_KEY }}
-        run: |
-          nix develop --accept-flake-config .#python --command python -m sync_tests.tests.node_sync_test \
-            -e ${{ matrix.env }} \
-            -b ${{ github.event.inputs.build_mode }} \
-            -t1 "${{ github.event.inputs.tag_no1 }}" \
-            -t2 "${{ github.event.inputs.tag_no2 }}" \
-            -r1 "${{ github.event.inputs.node_rev1 }}" \
-            -r2 "${{ github.event.inputs.node_rev2 }}" \
-            -n1 "${{ github.event.inputs.node_topology1 }}" \
-            -n2 "${{ github.event.inputs.node_topology2 }}" \
-            -a1="${{ github.event.inputs.node_start_arguments1 }}" \
-            -a2="${{ github.event.inputs.node_start_arguments2 }}"
-
-      - name: Write the test results into the database
-        env:
-          AWS_DB_USERNAME: ${{ secrets.AWS_DB_USERNAME }}
-          AWS_DB_PASS: ${{ secrets.AWS_DB_PASS }}
-          AWS_DB_NAME: ${{ secrets.AWS_DB_NAME }}
-          AWS_DB_HOSTNAME: ${{ secrets.AWS_DB_HOSTNAME }}
-          BLOCKFROST_API_KEY: ${{ secrets.BLOCKFROST_API_KEY }}
-        run: |
-          nix develop --accept-flake-config .#python --command python -m sync_tests.tests.node_write_sync_values_to_db \
-            -e ${{ matrix.env }}
-
-      - name: Prepare node logs
-        if: always()
-        run: |
-          cp logfile.log node.log
-
-      - name: Generate artifacts
-        uses: actions/upload-artifact@v4
-        if: always()
-        with:
-          name: node_logs_${{ matrix.env }}_${{ matrix.sys.os }}
-          path: |
-            logfile.log
-            node.log
-            sync_results.json
->>>>>>> 471b0a74
